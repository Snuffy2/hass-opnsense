--- conflicted
+++ resolved
@@ -30,11 +30,8 @@
   - [Services](#services)
 - [Known Issues](#known-issues)
   - [Adguard](#adguard)
-<<<<<<< HEAD
-=======
 
 # installation
->>>>>>> 397636d8
 
 # Installation
 
