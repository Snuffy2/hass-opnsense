--- conflicted
+++ resolved
@@ -30,12 +30,8 @@
         uses: rhysd/changelog-from-release/action@v3
         with:
           file: CHANGELOG.md
-<<<<<<< HEAD
           github_token: ${{ secrets.GITHUB_TOKEN }}
           commit: false        
-=======
-          github_token: ${{ secrets.GITHUB_TOKEN }}          
->>>>>>> 25b0bf57
       - name: Commit & Push Version Changes
         if: ${{ github.event.release.prerelease == false  }}
         uses: actions-js/push@master
