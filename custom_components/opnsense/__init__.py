--- conflicted
+++ resolved
@@ -283,7 +283,6 @@
         return False
     _LOGGER.debug(f"[migrate_2_to_3] new_device_unique_id: {new_device_unique_id}")
 
-<<<<<<< HEAD
     for dev in dr.async_entries_for_config_entry(
         device_registry, config_entry_id=config_entry.entry_id
     ):
@@ -306,32 +305,7 @@
                 _LOGGER.error(
                     f"Error migrating device: {dev.identifiers}. {e.__class__.__qualname__}: {e}"
                 )
-=======
-        for dev in dr.async_entries_for_config_entry(
-            device_registry, config_entry_id=config_entry.entry_id
-        ):
-            _LOGGER.debug(f"[async_migrate_entry] dev: {dev}")
-            is_main_dev: bool = any(t[0] == "opnsense" for t in dev.identifiers)
-            if is_main_dev:
-                new_identifiers = {
-                    (t[0], new_device_unique_id) if t[0] == "opnsense" else t
-                    for t in dev.identifiers
-                }
-
-                _LOGGER.debug(
-                    f"[async_migrate_entry] dev.identifiers: {dev.identifiers}, new_identifiers: {new_identifiers}"
-                )
-                try:
-                    new_dev = device_registry.async_update_device(
-                        dev.id, new_identifiers=new_identifiers
-                    )
-                    _LOGGER.debug(f"[async_migrate_entry] new_main_dev: {new_dev}")
-                except dr.DeviceIdentifierCollisionError as e:
-                    _LOGGER.error(
-                        f"Error migrating device: {dev.identifiers}. {e.__class__.__qualname__}: {e}"
-                    )
->>>>>>> 7a39bda7
-
+                
     for ent in er.async_entries_for_config_entry(
         entity_registry, config_entry.entry_id
     ):
@@ -354,7 +328,6 @@
             _LOGGER.debug(
                 f"[migrate_2_to_3] new_ent: {new_ent.entity_id}, unique_id: {new_ent.unique_id}"
             )
-<<<<<<< HEAD
         except ValueError as e:
             _LOGGER.error(
                 f"Error migrating entity: {ent.entity_id}. {e.__class__.__qualname__}: {e}"
@@ -409,25 +382,13 @@
                 )
                 _LOGGER.debug(
                     f"[migrate_3_to_4] updated_entity_id: {updated_ent.entity_id}, updated_unique_id: {updated_ent.unique_id}"
-=======
-            try:
-                new_ent = entity_registry.async_update_entity(
-                    ent.entity_id, new_unique_id=new_unique_id
-                )
-                _LOGGER.debug(
-                    f"[async_migrate_entry] new_ent: {new_ent.entity_id}, unique_id: {new_ent.unique_id}"
->>>>>>> 7a39bda7
                 )
             except ValueError as e:
                 _LOGGER.error(
                     f"Error migrating entity: {ent.entity_id}. {e.__class__.__qualname__}: {e}"
                 )
-<<<<<<< HEAD
     hass.config_entries.async_update_entry(config_entry, version=4)
     return True
-=======
->>>>>>> 7a39bda7
-
 
 async def async_migrate_entry(hass: HomeAssistant, config_entry: ConfigEntry) -> bool:
     """Migrate an old config entry."""
